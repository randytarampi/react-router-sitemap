--- conflicted
+++ resolved
@@ -153,9 +153,5 @@
 export { default as routesParser } from './routes-parser';
 export { default as pathsFilter } from './paths-filter';
 export { default as paramsApplier } from './params-applier';
-<<<<<<< HEAD
 export { default as sitemapBuilder } from './sitemap-builder';
-export { default as pathsSplitter } from './paths-splitter';
-=======
-export { default as sitemapBuilder } from './sitemap-builder';
->>>>>>> 76eecbc9
+export { default as pathsSplitter } from './paths-splitter';